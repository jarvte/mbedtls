--- conflicted
+++ resolved
@@ -1132,29 +1132,6 @@
         /*
          * Encrypt and authenticate
          */
-<<<<<<< HEAD
-        if( ( ret = cipher_set_iv( &ssl->transform_out->cipher_ctx_enc,
-                                    ssl->transform_out->iv_enc,
-                                    ssl->transform_out->ivlen ) ) != 0 ||
-            ( ret = cipher_reset( &ssl->transform_out->cipher_ctx_enc ) ) != 0 )
-        {
-            SSL_DEBUG_RET( 1, "cipher_reset", ret );
-            return( ret );
-        }
-
-        if( ( ret = cipher_update_ad( &ssl->transform_out->cipher_ctx_enc,
-                                      add_data, 13 ) ) != 0 )
-        {
-            SSL_DEBUG_RET( 1, "cipher_update_ad", ret );
-            return( ret );
-        }
-
-        if( ( ret = cipher_update( &ssl->transform_out->cipher_ctx_enc,
-                                   enc_msg, enc_msglen,
-                                   enc_msg, &olen ) ) != 0 )
-        {
-            SSL_DEBUG_RET( 1, "cipher_update", ret );
-=======
         if( ( ret = cipher_auth_encrypt( &ssl->transform_out->cipher_ctx_enc,
                                          ssl->transform_out->iv_enc,
                                          ssl->transform_out->ivlen,
@@ -1164,43 +1141,17 @@
                                          enc_msg + enc_msglen, taglen ) ) != 0 )
         {
             SSL_DEBUG_RET( 1, "cipher_auth_encrypt", ret );
->>>>>>> 64a96ea2
             return( ret );
         }
 
         if( olen != enc_msglen )
         {
-<<<<<<< HEAD
-            SSL_DEBUG_RET( 1, "cipher_finish", ret );
-            return( ret );
-        }
-        totlen += olen;
-
-        if( totlen != enc_msglen )
-        {
-            SSL_DEBUG_MSG( 1, ( "should never happen" ) );
-            return( POLARSSL_ERR_SSL_INTERNAL_ERROR );
-        }
-
-        /*
-         * Authenticate
-         */
-        ssl->out_msglen += 16;
-
-        if( ( ret = cipher_write_tag( &ssl->transform_out->cipher_ctx_enc,
-                                      enc_msg + enc_msglen, 16 ) ) != 0 )
-        {
-            SSL_DEBUG_RET( 1, "cipher_write_tag", ret );
-            return( ret );
-        }
-=======
             SSL_DEBUG_MSG( 1, ( "total encrypted length incorrect %d %d",
                                 enc_msglen, olen ) );
             return( POLARSSL_ERR_SSL_INTERNAL_ERROR );
         }
 
         ssl->out_msglen += taglen;
->>>>>>> 64a96ea2
 
         SSL_DEBUG_BUF( 4, "after encrypt: tag", enc_msg + enc_msglen, taglen );
     }
@@ -1411,60 +1362,19 @@
                                          dec_msg_result, &olen,
                                          dec_msg + dec_msglen, taglen ) ) != 0 )
         {
-<<<<<<< HEAD
-            SSL_DEBUG_RET( 1, "cipher_reset", ret );
-            return( ret );
-        }
-
-        if( ( ret = cipher_update_ad( &ssl->transform_in->cipher_ctx_dec,
-                                      add_data, 13 ) ) != 0 )
-        {
-            SSL_DEBUG_RET( 1, "cipher_update_ad", ret );
-            return( ret );
-        }
-
-        if( ( ret = cipher_update( &ssl->transform_in->cipher_ctx_dec,
-                                   dec_msg, dec_msglen,
-                                   dec_msg_result, &olen ) ) != 0 )
-        {
-            SSL_DEBUG_RET( 1, "cipher_update", ret );
-=======
             SSL_DEBUG_RET( 1, "cipher_auth_decrypt", ret );
 
             if( ret == POLARSSL_ERR_CIPHER_AUTH_FAILED )
                 return( POLARSSL_ERR_SSL_INVALID_MAC );
 
->>>>>>> 64a96ea2
             return( ret );
         }
 
         if( olen != dec_msglen )
         {
-<<<<<<< HEAD
-            SSL_DEBUG_RET( 1, "cipher_finish", ret );
-            return( ret );
-        }
-        totlen += olen;
-
-        if( totlen != dec_msglen )
-        {
-            SSL_DEBUG_MSG( 1, ( "should never happen" ) );
-            return( POLARSSL_ERR_SSL_INTERNAL_ERROR );
-        }
-
-        /*
-         * Authenticate
-         */
-        if( ( ret = cipher_check_tag( &ssl->transform_in->cipher_ctx_dec,
-                                      dec_msg + dec_msglen, 16 ) ) != 0 )
-        {
-            SSL_DEBUG_RET( 1, "cipher_check_tag", ret );
-            return( POLARSSL_ERR_SSL_INVALID_MAC );
-=======
             SSL_DEBUG_MSG( 1, ( "total decrypted length incorrect %d %d",
                                 dec_msglen, olen ) );
             return( POLARSSL_ERR_SSL_INTERNAL_ERROR );
->>>>>>> 64a96ea2
         }
     }
     else
