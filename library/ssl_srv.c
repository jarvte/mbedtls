--- conflicted
+++ resolved
@@ -1873,18 +1873,10 @@
 #if defined(MBEDTLS_SSL_RENEGOTIATION)
             if( ssl->renego_status == MBEDTLS_SSL_RENEGOTIATION_IN_PROGRESS )
             {
-<<<<<<< HEAD
                 MBEDTLS_SSL_DEBUG_MSG( 1, ( "received RENEGOTIATION SCSV "
                                             "during renegotiation" ) );
-
-                if( ( ret = mbedtls_ssl_send_fatal_handshake_failure( ssl ) ) != 0 )
-                    return( ret );
-
-=======
-                MBEDTLS_SSL_DEBUG_MSG( 1, ( "received RENEGOTIATION SCSV during renegotiation" ) );
                 mbedtls_ssl_send_alert_message( ssl, MBEDTLS_SSL_ALERT_LEVEL_FATAL,
                                                 MBEDTLS_SSL_ALERT_MSG_HANDSHAKE_FAILURE );
->>>>>>> 3df98f50
                 return( MBEDTLS_ERR_SSL_BAD_HS_CLIENT_HELLO );
             }
 #endif
