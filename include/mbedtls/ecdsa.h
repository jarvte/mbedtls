/**
 * \file ecdsa.h
 *
 * \brief The Elliptic Curve Digital Signature Algorithm (ECDSA).
 *
 * ECDSA is defined in <em>Standards for Efficient Cryptography Group (SECG):
 * SEC1 Elliptic Curve Cryptography</em>.
 * The use of ECDSA for TLS is defined in <em>RFC-4492: Elliptic Curve
 * Cryptography (ECC) Cipher Suites for Transport Layer Security (TLS)</em>.
 *
 */
/*
 *  Copyright (C) 2006-2018, Arm Limited (or its affiliates), All Rights Reserved
 *  SPDX-License-Identifier: Apache-2.0
 *
 *  Licensed under the Apache License, Version 2.0 (the "License"); you may
 *  not use this file except in compliance with the License.
 *  You may obtain a copy of the License at
 *
 *  http://www.apache.org/licenses/LICENSE-2.0
 *
 *  Unless required by applicable law or agreed to in writing, software
 *  distributed under the License is distributed on an "AS IS" BASIS, WITHOUT
 *  WARRANTIES OR CONDITIONS OF ANY KIND, either express or implied.
 *  See the License for the specific language governing permissions and
 *  limitations under the License.
 *
 *  This file is part of Mbed TLS (https://tls.mbed.org)
 */

#ifndef MBEDTLS_ECDSA_H
#define MBEDTLS_ECDSA_H

#include "ecp.h"
#include "md.h"

/*
 * RFC-4492 page 20:
 *
 *     Ecdsa-Sig-Value ::= SEQUENCE {
 *         r       INTEGER,
 *         s       INTEGER
 *     }
 *
 * Size is at most
 *    1 (tag) + 1 (len) + 1 (initial 0) + ECP_MAX_BYTES for each of r and s,
 *    twice that + 1 (tag) + 2 (len) for the sequence
 * (assuming ECP_MAX_BYTES is less than 126 for r and s,
 * and less than 124 (total len <= 255) for the sequence)
 */
#if MBEDTLS_ECP_MAX_BYTES > 124
#error "MBEDTLS_ECP_MAX_BYTES bigger than expected, please fix MBEDTLS_ECDSA_MAX_LEN"
#endif
<<<<<<< HEAD
/** The maximal size of an ECDSA signature in Bytes. */
#define MBEDTLS_ECDSA_MAX_LEN  ( 3 + 2 * ( 3 + MBEDTLS_ECP_MAX_BYTES ) )

/**
 * \brief           The ECDSA context structure.
=======

/**
 * \brief           Maximum ECDSA signature size for a given curve bit size
 *
 * \param bits      Curve size in bits
 * \return          Maximum signature size in bytes
 *
 * \note            This macro returns a compile-time constant if its argument
 *                  is one. It may evaluate its argument multiple times; if
 *                  this is a problem, call the function
 *                  mbedtls_ecdsa_max_sig_len instead.
 */
#define MBEDTLS_ECDSA_MAX_SIG_LEN( bits )                               \
    ( /*T,L of SEQUENCE*/ ( ( bits ) >= 61 * 8 ? 3 : 2 ) +              \
      /*T,L of r,s*/        2 * ( ( ( bits ) >= 127 * 8 ? 3 : 2 ) +     \
      /*V of r,s*/                ( ( bits ) + 8 ) / 8 ) )

/**
 * \brief           Maximum ECDSA signature size for a given curve bit size
 *
 * \param bits      Curve size in bits
 * \return          Maximum signature size in bytes
 *
 * \note            If you need a compile-time constant, call the macro
 *                  MBEDTLS_ECDSA_MAX_SIG_LEN instead.
 */
static inline size_t mbedtls_ecdsa_max_sig_len( size_t bits )
{
    return( MBEDTLS_ECDSA_MAX_SIG_LEN( bits ) );
}

/** Maximum size of an ECDSA signature in bytes */
#define MBEDTLS_ECDSA_MAX_LEN (MBEDTLS_ECDSA_MAX_SIG_LEN( \
        8 * MBEDTLS_ECP_MAX_BYTES ) )
/**
 * \brief           ECDSA context structure
>>>>>>> 21e449db
 */
typedef mbedtls_ecp_keypair mbedtls_ecdsa_context;

#ifdef __cplusplus
extern "C" {
#endif

/**
 * \brief           This function computes the ECDSA signature of a
 *                  previously-hashed message.
 *
 * \note            The deterministic version is usually preferred.
 *
 * \param grp       The ECP group.
 * \param r         The first output integer.
 * \param s         The second output integer.
 * \param d         The private signing key.
 * \param buf       The message hash.
 * \param blen      The length of \p buf.
 * \param f_rng     The RNG function.
 * \param p_rng     The RNG parameter.
 *
 * \note            If the bitlength of the message hash is larger than the
 *                  bitlength of the group order, then the hash is truncated
 *                  as defined in <em>Standards for Efficient Cryptography Group
 *                  (SECG): SEC1 Elliptic Curve Cryptography</em>, section
 *                  4.1.3, step 5.
 *
 * \return          \c 0 on success, or an \c MBEDTLS_ERR_ECP_XXX
 *                  or \c MBEDTLS_MPI_XXX error code on failure.
 *
 * \see             ecp.h
 */
int mbedtls_ecdsa_sign( mbedtls_ecp_group *grp, mbedtls_mpi *r, mbedtls_mpi *s,
                const mbedtls_mpi *d, const unsigned char *buf, size_t blen,
                int (*f_rng)(void *, unsigned char *, size_t), void *p_rng );

#if defined(MBEDTLS_ECDSA_DETERMINISTIC)
/**
 * \brief           This function computes the ECDSA signature of a
 *                  previously-hashed message, deterministic version.
 *                  For more information, see <em>RFC-6979: Deterministic
 *                  Usage of the Digital Signature Algorithm (DSA) and Elliptic
 *                  Curve Digital Signature Algorithm (ECDSA)</em>.
 *
 * \param grp       The ECP group.
 * \param r         The first output integer.
 * \param s         The second output integer.
 * \param d         The private signing key.
 * \param buf       The message hash.
 * \param blen      The length of \p buf.
 * \param md_alg    The MD algorithm used to hash the message.
 *
 * \note            If the bitlength of the message hash is larger than the
 *                  bitlength of the group order, then the hash is truncated as
 *                  defined in <em>Standards for Efficient Cryptography Group
 *                  (SECG): SEC1 Elliptic Curve Cryptography</em>, section
 *                  4.1.3, step 5.
 *
 * \return          \c 0 on success,
 *                  or an \c MBEDTLS_ERR_ECP_XXX or \c MBEDTLS_MPI_XXX
 *                  error code on failure.
 *
 * \see             ecp.h
 */
int mbedtls_ecdsa_sign_det( mbedtls_ecp_group *grp, mbedtls_mpi *r, mbedtls_mpi *s,
                    const mbedtls_mpi *d, const unsigned char *buf, size_t blen,
                    mbedtls_md_type_t md_alg );
#endif /* MBEDTLS_ECDSA_DETERMINISTIC */

/**
 * \brief           This function verifies the ECDSA signature of a
 *                  previously-hashed message.
 *
 * \param grp       The ECP group.
 * \param buf       The message hash.
 * \param blen      The length of \p buf.
 * \param Q         The public key to use for verification.
 * \param r         The first integer of the signature.
 * \param s         The second integer of the signature.
 *
 * \note            If the bitlength of the message hash is larger than the
 *                  bitlength of the group order, then the hash is truncated as
 *                  defined in <em>Standards for Efficient Cryptography Group
 *                  (SECG): SEC1 Elliptic Curve Cryptography</em>, section
 *                  4.1.4, step 3.
 *
 * \return          \c 0 on success,
 *                  #MBEDTLS_ERR_ECP_BAD_INPUT_DATA if signature is invalid,
 *                  or an \c MBEDTLS_ERR_ECP_XXX or \c MBEDTLS_MPI_XXX
 *                  error code on failure for any other reason.
 *
 * \see             ecp.h
 */
int mbedtls_ecdsa_verify( mbedtls_ecp_group *grp,
                  const unsigned char *buf, size_t blen,
                  const mbedtls_ecp_point *Q, const mbedtls_mpi *r, const mbedtls_mpi *s);

/**
<<<<<<< HEAD
 * \brief           This function computes the ECDSA signature and writes it
 *                  to a buffer, serialized as defined in <em>RFC-4492:
 *                  Elliptic Curve Cryptography (ECC) Cipher Suites for
 *                  Transport Layer Security (TLS)</em>.
 *
 * \warning         It is not thread-safe to use the same context in
 *                  multiple threads.
 *
 * \note            The deterministic version is used if
 *                  #MBEDTLS_ECDSA_DETERMINISTIC is defined. For more
 *                  information, see <em>RFC-6979: Deterministic Usage
 *                  of the Digital Signature Algorithm (DSA) and Elliptic
 *                  Curve Digital Signature Algorithm (ECDSA)</em>.
 *
 * \param ctx       The ECDSA context.
 * \param md_alg    The message digest that was used to hash the message.
 * \param hash      The message hash.
 * \param hlen      The length of the hash.
 * \param sig       The buffer that holds the signature.
 * \param slen      The length of the signature written.
 * \param f_rng     The RNG function.
 * \param p_rng     The RNG parameter.
 *
 * \note            The \p sig buffer must be at least twice as large as the
 *                  size of the curve used, plus 9. For example, 73 Bytes if
 *                  a 256-bit curve is used. A buffer length of
 *                  #MBEDTLS_ECDSA_MAX_LEN is always safe.
=======
 * \brief           Compute ECDSA signature and write it to buffer,
 *                  serialized as defined in RFC 4492 page 20.
 *                  (Not thread-safe to use same context in multiple threads)
 *
 * \note            The deterministic version (RFC 6979) is used if
 *                  MBEDTLS_ECDSA_DETERMINISTIC is defined.
 *
 * \param ctx       ECDSA context
 * \param md_alg    Algorithm that was used to hash the message
 * \param hash      Message hash
 * \param hlen      Length of hash
 * \param sig       Buffer that will hold the signature
 * \param slen      Length of the signature written
 * \param f_rng     RNG function
 * \param p_rng     RNG parameter
 *
 * \note            The \c sig buffer must be at least
 *                  `MBEDTLS_ECDSA_MAX_SIG_LEN(ctx->grp.pbits)` bytes long.
 *                  MBEDTLS_ECDSA_MAX_LEN is always safe.
>>>>>>> 21e449db
 *
 * \note            If the bitlength of the message hash is larger than the
 *                  bitlength of the group order, then the hash is truncated as
 *                  defined in <em>Standards for Efficient Cryptography Group
 *                  (SECG): SEC1 Elliptic Curve Cryptography</em>, section
 *                  4.1.3, step 5.
 *
 * \return          \c 0 on success,
 *                  or an \c MBEDTLS_ERR_ECP_XXX, \c MBEDTLS_ERR_MPI_XXX or
 *                  \c MBEDTLS_ERR_ASN1_XXX error code on failure.
 *
 * \see             ecp.h
 */
int mbedtls_ecdsa_write_signature( mbedtls_ecdsa_context *ctx, mbedtls_md_type_t md_alg,
                           const unsigned char *hash, size_t hlen,
                           unsigned char *sig, size_t *slen,
                           int (*f_rng)(void *, unsigned char *, size_t),
                           void *p_rng );

#if defined(MBEDTLS_ECDSA_DETERMINISTIC)
#if ! defined(MBEDTLS_DEPRECATED_REMOVED)
#if defined(MBEDTLS_DEPRECATED_WARNING)
#define MBEDTLS_DEPRECATED    __attribute__((deprecated))
#else
#define MBEDTLS_DEPRECATED
#endif
/**
 * \brief   This function computes an ECDSA signature and writes it to a buffer,
 *          serialized as defined in <em>RFC-4492: Elliptic Curve Cryptography
 *          (ECC) Cipher Suites for Transport Layer Security (TLS)</em>.
 *
 *          The deterministic version is defined in <em>RFC-6979:
 *          Deterministic Usage of the Digital Signature Algorithm (DSA) and
 *          Elliptic Curve Digital Signature Algorithm (ECDSA)</em>.
 *
 * \warning         It is not thread-safe to use the same context in
 *                  multiple threads.

 *
 * \deprecated      Superseded by mbedtls_ecdsa_write_signature() in 2.0.0
 *
 * \param ctx       The ECDSA context.
 * \param hash      The Message hash.
 * \param hlen      The length of the hash.
 * \param sig       The buffer that holds the signature.
 * \param slen      The length of the signature written.
 * \param md_alg    The MD algorithm used to hash the message.
 *
<<<<<<< HEAD
 * \note            The \p sig buffer must be at least twice as large as the
 *                  size of the curve used, plus 9. For example, 73 Bytes if a
 *                  256-bit curve is used. A buffer length of
 *                  #MBEDTLS_ECDSA_MAX_LEN is always safe.
=======
 * \note            The \c sig buffer must be at least
 *                  `MBEDTLS_ECDSA_MAX_SIG_LEN(ctx->grp.pbits)` bytes long.
 *                  MBEDTLS_ECDSA_MAX_LEN is always safe.
>>>>>>> 21e449db
 *
 * \note            If the bitlength of the message hash is larger than the
 *                  bitlength of the group order, then the hash is truncated as
 *                  defined in <em>Standards for Efficient Cryptography Group
 *                  (SECG): SEC1 Elliptic Curve Cryptography</em>, section
 *                  4.1.3, step 5.
 *
 * \return          \c 0 on success,
 *                  or an \c MBEDTLS_ERR_ECP_XXX, \c MBEDTLS_ERR_MPI_XXX or
 *                  \c MBEDTLS_ERR_ASN1_XXX error code on failure.
 *
 * \see             ecp.h
 */
int mbedtls_ecdsa_write_signature_det( mbedtls_ecdsa_context *ctx,
                               const unsigned char *hash, size_t hlen,
                               unsigned char *sig, size_t *slen,
                               mbedtls_md_type_t md_alg ) MBEDTLS_DEPRECATED;
#undef MBEDTLS_DEPRECATED
#endif /* MBEDTLS_DEPRECATED_REMOVED */
#endif /* MBEDTLS_ECDSA_DETERMINISTIC */

/**
<<<<<<< HEAD
 * \brief           This function reads and verifies an ECDSA signature.
=======
 * \brief           Convert a signature from numbers to ASN.1
 *
 * \param r         First number of the signature
 * \param s         Second number of the signature
 * \param sig       Buffer that will hold the signature
 * \param slen      Length of the signature written
 * \param ssize     Size of the sig buffer
 *
 * \note            The size of the buffer \c ssize should be at least
 *                  `MBEDTLS_ECDSA_MAX_SIG_LEN(grp->pbits)` bytes long if
 *                  the signature was produced from curve \c grp,
 *                  otherwise this function will return an error.
 *                  The output ASN.1 SEQUENCE format is as follows:
 *                  Ecdsa-Sig-Value ::= SEQUENCE {
 *                              r       INTEGER,
 *                              s       INTEGER
 *                          }
 *
 * \return          0 if successful,
 *                  or a MBEDTLS_ERR_MPI_XXX or MBEDTLS_ERR_ASN1_XXX error code
 *
 */
int mbedtls_ecdsa_signature_to_asn1( const mbedtls_mpi *r, const mbedtls_mpi *s,
                             unsigned char *sig, size_t *slen,
                             size_t ssize );

/**
 * \brief           Read and verify an ECDSA signature
>>>>>>> 21e449db
 *
 * \param ctx       The ECDSA context.
 * \param hash      The message hash.
 * \param hlen      The size of the hash.
 * \param sig       The signature to read and verify.
 * \param slen      The size of \p sig.
 *
 * \note            If the bitlength of the message hash is larger than the
 *                  bitlength of the group order, then the hash is truncated as
 *                  defined in <em>Standards for Efficient Cryptography Group
 *                  (SECG): SEC1 Elliptic Curve Cryptography</em>, section
 *                  4.1.4, step 3.
 *
 * \return          \c 0 on success,
 *                  #MBEDTLS_ERR_ECP_BAD_INPUT_DATA if signature is invalid,
 *                  #MBEDTLS_ERR_ECP_SIG_LEN_MISMATCH if the signature is
 *                  valid but its actual length is less than \p siglen,
 *                  or an \c MBEDTLS_ERR_ECP_XXX or \c MBEDTLS_ERR_MPI_XXX
 *                  error code on failure for any other reason.
 *
 * \see             ecp.h
 */
int mbedtls_ecdsa_read_signature( mbedtls_ecdsa_context *ctx,
                          const unsigned char *hash, size_t hlen,
                          const unsigned char *sig, size_t slen );

/**
 * \brief          This function generates an ECDSA keypair on the given curve.
 *
 * \param ctx      The ECDSA context to store the keypair in.
 * \param gid      The elliptic curve to use. One of the various
 *                 \c MBEDTLS_ECP_DP_XXX macros depending on configuration.
 * \param f_rng    The RNG function.
 * \param p_rng    The RNG parameter.
 *
 * \return         \c 0 on success, or an \c MBEDTLS_ERR_ECP_XXX code on
 *                 failure.
 *
 * \see            ecp.h
 */
int mbedtls_ecdsa_genkey( mbedtls_ecdsa_context *ctx, mbedtls_ecp_group_id gid,
                  int (*f_rng)(void *, unsigned char *, size_t), void *p_rng );

/**
 * \brief           This function sets an ECDSA context from an EC key pair.
 *
 * \param ctx       The ECDSA context to set.
 * \param key       The EC key to use.
 *
 * \return          \c 0 on success, or an \c MBEDTLS_ERR_ECP_XXX code on
 *                  failure.
 *
 * \see             ecp.h
 */
int mbedtls_ecdsa_from_keypair( mbedtls_ecdsa_context *ctx, const mbedtls_ecp_keypair *key );

/**
 * \brief           This function initializes an ECDSA context.
 *
 * \param ctx       The ECDSA context to initialize.
 */
void mbedtls_ecdsa_init( mbedtls_ecdsa_context *ctx );

/**
 * \brief           This function frees an ECDSA context.
 *
 * \param ctx       The ECDSA context to free.
 */
void mbedtls_ecdsa_free( mbedtls_ecdsa_context *ctx );

#ifdef __cplusplus
}
#endif

#endif /* ecdsa.h */<|MERGE_RESOLUTION|>--- conflicted
+++ resolved
@@ -51,13 +51,6 @@
 #if MBEDTLS_ECP_MAX_BYTES > 124
 #error "MBEDTLS_ECP_MAX_BYTES bigger than expected, please fix MBEDTLS_ECDSA_MAX_LEN"
 #endif
-<<<<<<< HEAD
-/** The maximal size of an ECDSA signature in Bytes. */
-#define MBEDTLS_ECDSA_MAX_LEN  ( 3 + 2 * ( 3 + MBEDTLS_ECP_MAX_BYTES ) )
-
-/**
- * \brief           The ECDSA context structure.
-=======
 
 /**
  * \brief           Maximum ECDSA signature size for a given curve bit size
@@ -89,12 +82,11 @@
     return( MBEDTLS_ECDSA_MAX_SIG_LEN( bits ) );
 }
 
-/** Maximum size of an ECDSA signature in bytes */
+/** The maximal size of an ECDSA signature in Bytes. */
 #define MBEDTLS_ECDSA_MAX_LEN (MBEDTLS_ECDSA_MAX_SIG_LEN( \
         8 * MBEDTLS_ECP_MAX_BYTES ) )
 /**
- * \brief           ECDSA context structure
->>>>>>> 21e449db
+ * \brief           The ECDSA context structure.
  */
 typedef mbedtls_ecp_keypair mbedtls_ecdsa_context;
 
@@ -194,7 +186,6 @@
                   const mbedtls_ecp_point *Q, const mbedtls_mpi *r, const mbedtls_mpi *s);
 
 /**
-<<<<<<< HEAD
  * \brief           This function computes the ECDSA signature and writes it
  *                  to a buffer, serialized as defined in <em>RFC-4492:
  *                  Elliptic Curve Cryptography (ECC) Cipher Suites for
@@ -222,27 +213,6 @@
  *                  size of the curve used, plus 9. For example, 73 Bytes if
  *                  a 256-bit curve is used. A buffer length of
  *                  #MBEDTLS_ECDSA_MAX_LEN is always safe.
-=======
- * \brief           Compute ECDSA signature and write it to buffer,
- *                  serialized as defined in RFC 4492 page 20.
- *                  (Not thread-safe to use same context in multiple threads)
- *
- * \note            The deterministic version (RFC 6979) is used if
- *                  MBEDTLS_ECDSA_DETERMINISTIC is defined.
- *
- * \param ctx       ECDSA context
- * \param md_alg    Algorithm that was used to hash the message
- * \param hash      Message hash
- * \param hlen      Length of hash
- * \param sig       Buffer that will hold the signature
- * \param slen      Length of the signature written
- * \param f_rng     RNG function
- * \param p_rng     RNG parameter
- *
- * \note            The \c sig buffer must be at least
- *                  `MBEDTLS_ECDSA_MAX_SIG_LEN(ctx->grp.pbits)` bytes long.
- *                  MBEDTLS_ECDSA_MAX_LEN is always safe.
->>>>>>> 21e449db
  *
  * \note            If the bitlength of the message hash is larger than the
  *                  bitlength of the group order, then the hash is truncated as
@@ -291,16 +261,10 @@
  * \param slen      The length of the signature written.
  * \param md_alg    The MD algorithm used to hash the message.
  *
-<<<<<<< HEAD
  * \note            The \p sig buffer must be at least twice as large as the
  *                  size of the curve used, plus 9. For example, 73 Bytes if a
  *                  256-bit curve is used. A buffer length of
  *                  #MBEDTLS_ECDSA_MAX_LEN is always safe.
-=======
- * \note            The \c sig buffer must be at least
- *                  `MBEDTLS_ECDSA_MAX_SIG_LEN(ctx->grp.pbits)` bytes long.
- *                  MBEDTLS_ECDSA_MAX_LEN is always safe.
->>>>>>> 21e449db
  *
  * \note            If the bitlength of the message hash is larger than the
  *                  bitlength of the group order, then the hash is truncated as
@@ -323,9 +287,6 @@
 #endif /* MBEDTLS_ECDSA_DETERMINISTIC */
 
 /**
-<<<<<<< HEAD
- * \brief           This function reads and verifies an ECDSA signature.
-=======
  * \brief           Convert a signature from numbers to ASN.1
  *
  * \param r         First number of the signature
@@ -353,8 +314,7 @@
                              size_t ssize );
 
 /**
- * \brief           Read and verify an ECDSA signature
->>>>>>> 21e449db
+ * \brief           This function reads and verifies an ECDSA signature.
  *
  * \param ctx       The ECDSA context.
  * \param hash      The message hash.
