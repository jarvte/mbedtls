#!/bin/sh

# Test interop with OpenSSL and GnuTLS (and self-op while at it).
#
# Check each common ciphersuite, with each version, both ways (client/server),
# with and without client authentication.
#
# Peer version requirements:
# - OpenSSL 1.0.1e 11 Feb 2013 (probably since 1.0.1, tested with 1.0.1e)
# - GnuTLS 3.2.15 (probably works since 3.2.12 but tested only with 3.2.15)

set -u

# initialise counters
TESTS=0
FAILED=0
SKIPPED=0
SRVMEM=0

# default commands, can be overriden by the environment
: ${P_SRV:=../programs/ssl/ssl_server2}
: ${P_CLI:=../programs/ssl/ssl_client2}
: ${OPENSSL_CMD:=openssl} # OPENSSL would conflict with the build system
: ${GNUTLS_CLI:=gnutls-cli}
: ${GNUTLS_SERV:=gnutls-serv}

# do we have a recent enough GnuTLS?
if ( which $GNUTLS_CLI && which $GNUTLS_SERV ) >/dev/null; then
    G_VER="$( $GNUTLS_CLI --version | head -n1 )"
    if echo "$G_VER" | grep '@VERSION@' > /dev/null; then # git version
        PEER_GNUTLS=" GnuTLS"
    else
        eval $( echo $G_VER | sed 's/.* \([0-9]*\)\.\([0-9]\)*\.\([0-9]*\)$/MAJOR="\1" MINOR="\2" PATCH="\3"/' )
        if [ $MAJOR -lt 3 -o \
            \( $MAJOR -eq 3 -a $MINOR -lt 2 \) -o \
            \( $MAJOR -eq 3 -a $MINOR -eq 2 -a $PATCH -lt 15 \) ]
        then
            PEER_GNUTLS=""
        else
            PEER_GNUTLS=" GnuTLS"
        fi
    fi
else
    PEER_GNUTLS=""
fi

# default values for options
MODES="ssl3 tls1 tls1_1 tls1_2 dtls1 dtls1_2"
VERIFIES="NO YES"
TYPES="ECDSA RSA PSK"
FILTER=""
EXCLUDE='NULL\|DES-CBC-' # avoid plain DES but keep 3DES-EDE-CBC (PolarSSL), DES-CBC3 (OpenSSL)
VERBOSE=""
MEMCHECK=0
PEERS="OpenSSL$PEER_GNUTLS PolarSSL"

print_usage() {
    echo "Usage: $0"
    printf "  -h|--help\tPrint this help.\n"
    printf "  -f|--filter\tOnly matching ciphersuites are tested (Default: '$FILTER')\n"
    printf "  -e|--exclude\tMatching ciphersuites are excluded (Default: '$EXCLUDE')\n"
    printf "  -m|--modes\tWhich modes to perform (Default: '$MODES')\n"
    printf "  -t|--types\tWhich key exchange type to perform (Default: '$TYPES')\n"
    printf "  -V|--verify\tWhich verification modes to perform (Default: '$VERIFIES')\n"
    printf "  -p|--peers\tWhich peers to use (Default: '$PEERS')\n"
    printf "            \tAlso available: GnuTLS (needs v3.2.15 or higher)\n"
    printf "  -M|--memcheck\tCheck memory leaks and errors.\n"
    printf "  -v|--verbose\tSet verbose output.\n"
}

get_options() {
    while [ $# -gt 0 ]; do
        case "$1" in
            -f|--filter)
                shift; FILTER=$1
                ;;
            -e|--exclude)
                shift; EXCLUDE=$1
                ;;
            -m|--modes)
                shift; MODES=$1
                ;;
            -t|--types)
                shift; TYPES=$1
                ;;
            -V|--verify)
                shift; VERIFIES=$1
                ;;
            -p|--peers)
                shift; PEERS=$1
                ;;
            -v|--verbose)
                VERBOSE=1
                ;;
            -M|--memcheck)
                MEMCHECK=1
                ;;
            -h|--help)
                print_usage
                exit 0
                ;;
            *)
                echo "Unknown argument: '$1'"
                print_usage
                exit 1
                ;;
        esac
        shift
    done

    # sanitize some options (modes checked later)
    VERIFIES="$( echo $VERIFIES | tr [a-z] [A-Z] )"
    TYPES="$( echo $TYPES | tr [a-z] [A-Z] )"
}

log() {
  if [ "X" != "X$VERBOSE" ]; then
    echo ""
    echo "$@"
  fi
}

# is_dtls <mode>
is_dtls()
{
    test "$1" = "dtls1" -o "$1" = "dtls1_2"
}

# minor_ver <mode>
minor_ver()
{
    case "$1" in
        ssl3)
            echo 0
            ;;
        tls1)
            echo 1
            ;;
        tls1_1|dtls1)
            echo 2
            ;;
        tls1_2|dtls1_2)
            echo 3
            ;;
        *)
            echo "error: invalid mode: $MODE" >&2
            # exiting is no good here, typically called in a subshell
            echo -1
    esac
}

filter()
{
  LIST="$1"
  NEW_LIST=""

  if is_dtls "$MODE"; then
      EXCLMODE="$EXCLUDE"'\|RC4\|ARCFOUR'
  else
      EXCLMODE="$EXCLUDE"
  fi

  for i in $LIST;
  do
    NEW_LIST="$NEW_LIST $( echo "$i" | grep "$FILTER" | grep -v "$EXCLMODE" )"
  done

  # normalize whitespace
  echo "$NEW_LIST" | sed -e 's/[[:space:]][[:space:]]*/ /g' -e 's/^ //' -e 's/ $//'
}

# OpenSSL 1.0.1h with -Verify wants a ClientCertificate message even for
# PSK ciphersuites with DTLS, which is incorrect, so disable them for now
check_openssl_server_bug()
{
    if test "X$VERIFY" = "XYES" && is_dtls "$MODE" && \
        echo "$1" | grep "^TLS-PSK" >/dev/null;
    then
        SKIP_NEXT="YES"
    fi
}

filter_ciphersuites()
{
    if [ "X" != "X$FILTER" -o "X" != "X$EXCLUDE" ];
    then
        P_CIPHERS=$( filter "$P_CIPHERS" )
        O_CIPHERS=$( filter "$O_CIPHERS" )
        G_CIPHERS=$( filter "$G_CIPHERS" )
    fi

    # OpenSSL 1.0.1h doesn't support DTLS 1.2
    if [ `minor_ver "$MODE"` -ge 3 ] && is_dtls "$MODE"; then
        O_CIPHERS=""
        case "$PEER" in
            [Oo]pen*)
                P_CIPHERS=""
                ;;
        esac
    fi

    # For GnuTLS client -> PolarSSL server,
    # we need to force IPv4 by connecting to 127.0.0.1 but then auth fails
    if [ "X$VERIFY" = "XYES" ] && is_dtls "$MODE"; then
        G_CIPHERS=""
    fi
}

reset_ciphersuites()
{
    P_CIPHERS=""
    O_CIPHERS=""
    G_CIPHERS=""
}

add_common_ciphersuites()
{
    case $TYPE in

        "ECDSA")
            if [ `minor_ver "$MODE"` -gt 0 ]
            then
                P_CIPHERS="$P_CIPHERS                       \
                    TLS-ECDHE-ECDSA-WITH-NULL-SHA           \
                    TLS-ECDHE-ECDSA-WITH-RC4-128-SHA        \
                    TLS-ECDHE-ECDSA-WITH-3DES-EDE-CBC-SHA   \
                    TLS-ECDHE-ECDSA-WITH-AES-128-CBC-SHA    \
                    TLS-ECDHE-ECDSA-WITH-AES-256-CBC-SHA    \
                    "
                G_CIPHERS="$G_CIPHERS                       \
                    +ECDHE-ECDSA:+NULL:+SHA1                \
                    +ECDHE-ECDSA:+ARCFOUR-128:+SHA1         \
                    +ECDHE-ECDSA:+3DES-CBC:+SHA1            \
                    +ECDHE-ECDSA:+AES-128-CBC:+SHA1         \
                    +ECDHE-ECDSA:+AES-256-CBC:+SHA1         \
                    "
                O_CIPHERS="$O_CIPHERS               \
                    ECDHE-ECDSA-NULL-SHA            \
                    ECDHE-ECDSA-RC4-SHA             \
                    ECDHE-ECDSA-DES-CBC3-SHA        \
                    ECDHE-ECDSA-AES128-SHA          \
                    ECDHE-ECDSA-AES256-SHA          \
                    "
            fi
            if [ `minor_ver "$MODE"` -ge 3 ]
            then
                P_CIPHERS="$P_CIPHERS                               \
                    TLS-ECDHE-ECDSA-WITH-AES-128-CBC-SHA256         \
                    TLS-ECDHE-ECDSA-WITH-AES-256-CBC-SHA384         \
                    TLS-ECDHE-ECDSA-WITH-AES-128-GCM-SHA256         \
                    TLS-ECDHE-ECDSA-WITH-AES-256-GCM-SHA384         \
                    "
                G_CIPHERS="$G_CIPHERS                               \
                    +ECDHE-ECDSA:+AES-128-CBC:+SHA256               \
                    +ECDHE-ECDSA:+AES-256-CBC:+SHA384               \
                    +ECDHE-ECDSA:+AES-128-GCM:+AEAD                 \
                    +ECDHE-ECDSA:+AES-256-GCM:+AEAD                 \
                    "
                O_CIPHERS="$O_CIPHERS               \
                    ECDHE-ECDSA-AES128-SHA256       \
                    ECDHE-ECDSA-AES256-SHA384       \
                    ECDHE-ECDSA-AES128-GCM-SHA256   \
                    ECDHE-ECDSA-AES256-GCM-SHA384   \
                    "
            fi
            ;;

        "RSA")
            P_CIPHERS="$P_CIPHERS                       \
                TLS-DHE-RSA-WITH-AES-128-CBC-SHA        \
                TLS-DHE-RSA-WITH-AES-256-CBC-SHA        \
                TLS-DHE-RSA-WITH-CAMELLIA-128-CBC-SHA   \
                TLS-DHE-RSA-WITH-CAMELLIA-256-CBC-SHA   \
                TLS-DHE-RSA-WITH-3DES-EDE-CBC-SHA       \
                TLS-RSA-WITH-AES-256-CBC-SHA            \
                TLS-RSA-WITH-CAMELLIA-256-CBC-SHA       \
                TLS-RSA-WITH-AES-128-CBC-SHA            \
                TLS-RSA-WITH-CAMELLIA-128-CBC-SHA       \
                TLS-RSA-WITH-3DES-EDE-CBC-SHA           \
                TLS-RSA-WITH-RC4-128-SHA                \
                TLS-RSA-WITH-RC4-128-MD5                \
                TLS-RSA-WITH-NULL-MD5                   \
                TLS-RSA-WITH-NULL-SHA                   \
                "
            G_CIPHERS="$G_CIPHERS                       \
                +DHE-RSA:+AES-128-CBC:+SHA1             \
                +DHE-RSA:+AES-256-CBC:+SHA1             \
                +DHE-RSA:+CAMELLIA-128-CBC:+SHA1        \
                +DHE-RSA:+CAMELLIA-256-CBC:+SHA1        \
                +DHE-RSA:+3DES-CBC:+SHA1                \
                +RSA:+AES-256-CBC:+SHA1                 \
                +RSA:+CAMELLIA-256-CBC:+SHA1            \
                +RSA:+AES-128-CBC:+SHA1                 \
                +RSA:+CAMELLIA-128-CBC:+SHA1            \
                +RSA:+3DES-CBC:+SHA1                    \
                +RSA:+ARCFOUR-128:+SHA1                 \
                +RSA:+ARCFOUR-128:+MD5                  \
                +RSA:+NULL:+MD5                         \
                +RSA:+NULL:+SHA1                        \
                "
            O_CIPHERS="$O_CIPHERS               \
                DHE-RSA-AES128-SHA              \
                DHE-RSA-AES256-SHA              \
                DHE-RSA-CAMELLIA128-SHA         \
                DHE-RSA-CAMELLIA256-SHA         \
                EDH-RSA-DES-CBC3-SHA            \
                AES256-SHA                      \
                CAMELLIA256-SHA                 \
                AES128-SHA                      \
                CAMELLIA128-SHA                 \
                DES-CBC3-SHA                    \
                RC4-SHA                         \
                RC4-MD5                         \
                NULL-MD5                        \
                NULL-SHA                        \
                "
            if [ `minor_ver "$MODE"` -gt 0 ]
            then
                P_CIPHERS="$P_CIPHERS                       \
                    TLS-ECDHE-RSA-WITH-AES-128-CBC-SHA      \
                    TLS-ECDHE-RSA-WITH-AES-256-CBC-SHA      \
                    TLS-ECDHE-RSA-WITH-3DES-EDE-CBC-SHA     \
                    TLS-ECDHE-RSA-WITH-RC4-128-SHA          \
                    TLS-ECDHE-RSA-WITH-NULL-SHA             \
                    "
                G_CIPHERS="$G_CIPHERS                       \
                    +ECDHE-RSA:+AES-128-CBC:+SHA1           \
                    +ECDHE-RSA:+AES-256-CBC:+SHA1           \
                    +ECDHE-RSA:+3DES-CBC:+SHA1              \
                    +ECDHE-RSA:+ARCFOUR-128:+SHA1           \
                    +ECDHE-RSA:+NULL:+SHA1                  \
                    "
                O_CIPHERS="$O_CIPHERS               \
                    ECDHE-RSA-AES256-SHA            \
                    ECDHE-RSA-AES128-SHA            \
                    ECDHE-RSA-DES-CBC3-SHA          \
                    ECDHE-RSA-RC4-SHA               \
                    ECDHE-RSA-NULL-SHA              \
                    "
            fi
            if [ `minor_ver "$MODE"` -ge 3 ]
            then
                P_CIPHERS="$P_CIPHERS                       \
                    TLS-RSA-WITH-AES-128-CBC-SHA256         \
                    TLS-DHE-RSA-WITH-AES-128-CBC-SHA256     \
                    TLS-RSA-WITH-AES-256-CBC-SHA256         \
                    TLS-DHE-RSA-WITH-AES-256-CBC-SHA256     \
                    TLS-ECDHE-RSA-WITH-AES-128-CBC-SHA256   \
                    TLS-ECDHE-RSA-WITH-AES-256-CBC-SHA384   \
                    TLS-RSA-WITH-AES-128-GCM-SHA256         \
                    TLS-RSA-WITH-AES-256-GCM-SHA384         \
                    TLS-DHE-RSA-WITH-AES-128-GCM-SHA256     \
                    TLS-DHE-RSA-WITH-AES-256-GCM-SHA384     \
                    TLS-ECDHE-RSA-WITH-AES-128-GCM-SHA256   \
                    TLS-ECDHE-RSA-WITH-AES-256-GCM-SHA384   \
                    "
                G_CIPHERS="$G_CIPHERS                       \
                    +RSA:+AES-128-CBC:+SHA256               \
                    +DHE-RSA:+AES-128-CBC:+SHA256           \
                    +RSA:+AES-256-CBC:+SHA256               \
                    +DHE-RSA:+AES-256-CBC:+SHA256           \
                    +ECDHE-RSA:+AES-128-CBC:+SHA256         \
                    +ECDHE-RSA:+AES-256-CBC:+SHA384         \
                    +RSA:+AES-128-GCM:+AEAD                 \
                    +RSA:+AES-256-GCM:+AEAD                 \
                    +DHE-RSA:+AES-128-GCM:+AEAD             \
                    +DHE-RSA:+AES-256-GCM:+AEAD             \
                    +ECDHE-RSA:+AES-128-GCM:+AEAD           \
                    +ECDHE-RSA:+AES-256-GCM:+AEAD           \
                    "
                O_CIPHERS="$O_CIPHERS           \
                    NULL-SHA256                 \
                    AES128-SHA256               \
                    DHE-RSA-AES128-SHA256       \
                    AES256-SHA256               \
                    DHE-RSA-AES256-SHA256       \
                    ECDHE-RSA-AES128-SHA256     \
                    ECDHE-RSA-AES256-SHA384     \
                    AES128-GCM-SHA256           \
                    DHE-RSA-AES128-GCM-SHA256   \
                    AES256-GCM-SHA384           \
                    DHE-RSA-AES256-GCM-SHA384   \
                    ECDHE-RSA-AES128-GCM-SHA256 \
                    ECDHE-RSA-AES256-GCM-SHA384 \
                    "
            fi
            ;;

        "PSK")
            P_CIPHERS="$P_CIPHERS                       \
                TLS-PSK-WITH-RC4-128-SHA                \
                TLS-PSK-WITH-3DES-EDE-CBC-SHA           \
                TLS-PSK-WITH-AES-128-CBC-SHA            \
                TLS-PSK-WITH-AES-256-CBC-SHA            \
                "
            G_CIPHERS="$G_CIPHERS                       \
                +PSK:+ARCFOUR-128:+SHA1                 \
                +PSK:+3DES-CBC:+SHA1                    \
                +PSK:+AES-128-CBC:+SHA1                 \
                +PSK:+AES-256-CBC:+SHA1                 \
                "
            O_CIPHERS="$O_CIPHERS               \
                PSK-RC4-SHA                     \
                PSK-3DES-EDE-CBC-SHA            \
                PSK-AES128-CBC-SHA              \
                PSK-AES256-CBC-SHA              \
                "
            ;;
    esac
}

add_openssl_ciphersuites()
{
    case $TYPE in

        "ECDSA")
            if [ `minor_ver "$MODE"` -gt 0 ]
            then
                P_CIPHERS="$P_CIPHERS                       \
                    TLS-ECDH-ECDSA-WITH-NULL-SHA            \
                    TLS-ECDH-ECDSA-WITH-RC4-128-SHA         \
                    TLS-ECDH-ECDSA-WITH-3DES-EDE-CBC-SHA    \
                    TLS-ECDH-ECDSA-WITH-AES-128-CBC-SHA     \
                    TLS-ECDH-ECDSA-WITH-AES-256-CBC-SHA     \
                    "
                O_CIPHERS="$O_CIPHERS               \
                    ECDH-ECDSA-NULL-SHA             \
                    ECDH-ECDSA-RC4-SHA              \
                    ECDH-ECDSA-DES-CBC3-SHA         \
                    ECDH-ECDSA-AES128-SHA           \
                    ECDH-ECDSA-AES256-SHA           \
                    "
            fi
            if [ `minor_ver "$MODE"` -ge 3 ]
            then
                P_CIPHERS="$P_CIPHERS                               \
                    TLS-ECDH-ECDSA-WITH-AES-128-CBC-SHA256          \
                    TLS-ECDH-ECDSA-WITH-AES-256-CBC-SHA384          \
                    TLS-ECDH-ECDSA-WITH-AES-128-GCM-SHA256          \
                    TLS-ECDH-ECDSA-WITH-AES-256-GCM-SHA384          \
                    "
                O_CIPHERS="$O_CIPHERS               \
                    ECDH-ECDSA-AES128-SHA256        \
                    ECDH-ECDSA-AES256-SHA384        \
                    ECDH-ECDSA-AES128-GCM-SHA256    \
                    ECDH-ECDSA-AES256-GCM-SHA384    \
                    "
            fi
            ;;

        "RSA")
            P_CIPHERS="$P_CIPHERS                       \
                TLS-RSA-WITH-DES-CBC-SHA                \
                TLS-DHE-RSA-WITH-DES-CBC-SHA            \
                "
            O_CIPHERS="$O_CIPHERS               \
                DES-CBC-SHA                     \
                EDH-RSA-DES-CBC-SHA             \
                "
            ;;

        "PSK")
            ;;
    esac
}

add_gnutls_ciphersuites()
{
    case $TYPE in

        "ECDSA")
            if [ `minor_ver "$MODE"` -ge 3 ]
            then
                P_CIPHERS="$P_CIPHERS                               \
                    TLS-ECDHE-ECDSA-WITH-CAMELLIA-128-CBC-SHA256    \
                    TLS-ECDHE-ECDSA-WITH-CAMELLIA-256-CBC-SHA384    \
                    TLS-ECDHE-ECDSA-WITH-CAMELLIA-128-GCM-SHA256    \
                    TLS-ECDHE-ECDSA-WITH-CAMELLIA-256-GCM-SHA384    \
                   "
                G_CIPHERS="$G_CIPHERS                               \
                    +ECDHE-ECDSA:+CAMELLIA-128-CBC:+SHA256          \
                    +ECDHE-ECDSA:+CAMELLIA-256-CBC:+SHA384          \
                    +ECDHE-ECDSA:+CAMELLIA-128-GCM:+AEAD            \
                    +ECDHE-ECDSA:+CAMELLIA-256-GCM:+AEAD            \
                   "
            fi
            ;;

        "RSA")
            if [ `minor_ver "$MODE"` -gt 0 ]
            then
                P_CIPHERS="$P_CIPHERS                           \
                    TLS-RSA-WITH-NULL-SHA256                    \
                    "
                G_CIPHERS="$G_CIPHERS                           \
                    +RSA:+NULL:+SHA256                          \
                    "
            fi
            if [ `minor_ver "$MODE"` -ge 3 ]
            then
                P_CIPHERS="$P_CIPHERS                           \
                    TLS-ECDHE-RSA-WITH-CAMELLIA-128-CBC-SHA256  \
                    TLS-ECDHE-RSA-WITH-CAMELLIA-256-CBC-SHA384  \
                    TLS-RSA-WITH-CAMELLIA-128-CBC-SHA256        \
                    TLS-RSA-WITH-CAMELLIA-256-CBC-SHA256        \
                    TLS-DHE-RSA-WITH-CAMELLIA-128-CBC-SHA256    \
                    TLS-DHE-RSA-WITH-CAMELLIA-256-CBC-SHA256    \
                    TLS-ECDHE-RSA-WITH-CAMELLIA-128-GCM-SHA256  \
                    TLS-ECDHE-RSA-WITH-CAMELLIA-256-GCM-SHA384  \
                    TLS-DHE-RSA-WITH-CAMELLIA-128-GCM-SHA256    \
                    TLS-DHE-RSA-WITH-CAMELLIA-256-GCM-SHA384    \
                    TLS-RSA-WITH-CAMELLIA-128-GCM-SHA256        \
                    TLS-RSA-WITH-CAMELLIA-256-GCM-SHA384        \
                    "
                G_CIPHERS="$G_CIPHERS                           \
                    +ECDHE-RSA:+CAMELLIA-128-CBC:+SHA256        \
                    +ECDHE-RSA:+CAMELLIA-256-CBC:+SHA384        \
                    +RSA:+CAMELLIA-128-CBC:+SHA256              \
                    +RSA:+CAMELLIA-256-CBC:+SHA256              \
                    +DHE-RSA:+CAMELLIA-128-CBC:+SHA256          \
                    +DHE-RSA:+CAMELLIA-256-CBC:+SHA256          \
                    +ECDHE-RSA:+CAMELLIA-128-GCM:+AEAD          \
                    +ECDHE-RSA:+CAMELLIA-256-GCM:+AEAD          \
                    +DHE-RSA:+CAMELLIA-128-GCM:+AEAD            \
                    +DHE-RSA:+CAMELLIA-256-GCM:+AEAD            \
                    +RSA:+CAMELLIA-128-GCM:+AEAD                \
                    +RSA:+CAMELLIA-256-GCM:+AEAD                \
                    "
            fi
            ;;

        "PSK")
            P_CIPHERS="$P_CIPHERS                               \
                TLS-DHE-PSK-WITH-3DES-EDE-CBC-SHA               \
                TLS-DHE-PSK-WITH-AES-128-CBC-SHA                \
                TLS-DHE-PSK-WITH-AES-256-CBC-SHA                \
                TLS-DHE-PSK-WITH-RC4-128-SHA                    \
                "
            G_CIPHERS="$G_CIPHERS                               \
                +DHE-PSK:+3DES-CBC:+SHA1                        \
                +DHE-PSK:+AES-128-CBC:+SHA1                     \
                +DHE-PSK:+AES-256-CBC:+SHA1                     \
                +DHE-PSK:+ARCFOUR-128:+SHA1                     \
                "
            if [ `minor_ver "$MODE"` -gt 0 ]
            then
                P_CIPHERS="$P_CIPHERS                           \
                    TLS-ECDHE-PSK-WITH-AES-256-CBC-SHA          \
                    TLS-ECDHE-PSK-WITH-AES-128-CBC-SHA          \
                    TLS-ECDHE-PSK-WITH-3DES-EDE-CBC-SHA         \
                    TLS-ECDHE-PSK-WITH-RC4-128-SHA              \
                    TLS-RSA-PSK-WITH-3DES-EDE-CBC-SHA           \
                    TLS-RSA-PSK-WITH-AES-256-CBC-SHA            \
                    TLS-RSA-PSK-WITH-AES-128-CBC-SHA            \
                    TLS-RSA-PSK-WITH-RC4-128-SHA                \
                    "
                G_CIPHERS="$G_CIPHERS                           \
                    +ECDHE-PSK:+3DES-CBC:+SHA1                  \
                    +ECDHE-PSK:+AES-128-CBC:+SHA1               \
                    +ECDHE-PSK:+AES-256-CBC:+SHA1               \
                    +ECDHE-PSK:+ARCFOUR-128:+SHA1               \
                    +RSA-PSK:+3DES-CBC:+SHA1                    \
                    +RSA-PSK:+AES-256-CBC:+SHA1                 \
                    +RSA-PSK:+AES-128-CBC:+SHA1                 \
                    +RSA-PSK:+ARCFOUR-128:+SHA1                 \
                    "
            fi
            if [ `minor_ver "$MODE"` -ge 3 ]
            then
                P_CIPHERS="$P_CIPHERS                           \
                    TLS-ECDHE-PSK-WITH-AES-256-CBC-SHA384       \
                    TLS-ECDHE-PSK-WITH-CAMELLIA-256-CBC-SHA384  \
                    TLS-ECDHE-PSK-WITH-AES-128-CBC-SHA256       \
                    TLS-ECDHE-PSK-WITH-CAMELLIA-128-CBC-SHA256  \
                    TLS-ECDHE-PSK-WITH-NULL-SHA384              \
                    TLS-ECDHE-PSK-WITH-NULL-SHA256              \
                    TLS-PSK-WITH-AES-128-CBC-SHA256             \
                    TLS-PSK-WITH-AES-256-CBC-SHA384             \
                    TLS-DHE-PSK-WITH-AES-128-CBC-SHA256         \
                    TLS-DHE-PSK-WITH-AES-256-CBC-SHA384         \
                    TLS-PSK-WITH-NULL-SHA256                    \
                    TLS-PSK-WITH-NULL-SHA384                    \
                    TLS-DHE-PSK-WITH-NULL-SHA256                \
                    TLS-DHE-PSK-WITH-NULL-SHA384                \
                    TLS-RSA-PSK-WITH-AES-256-CBC-SHA384         \
                    TLS-RSA-PSK-WITH-AES-128-CBC-SHA256         \
                    TLS-RSA-PSK-WITH-NULL-SHA256                \
                    TLS-RSA-PSK-WITH-NULL-SHA384                \
                    TLS-DHE-PSK-WITH-CAMELLIA-128-CBC-SHA256    \
                    TLS-DHE-PSK-WITH-CAMELLIA-256-CBC-SHA384    \
                    TLS-PSK-WITH-CAMELLIA-128-CBC-SHA256        \
                    TLS-PSK-WITH-CAMELLIA-256-CBC-SHA384        \
                    TLS-RSA-PSK-WITH-CAMELLIA-256-CBC-SHA384    \
                    TLS-RSA-PSK-WITH-CAMELLIA-128-CBC-SHA256    \
                    TLS-PSK-WITH-AES-128-GCM-SHA256             \
                    TLS-PSK-WITH-AES-256-GCM-SHA384             \
                    TLS-DHE-PSK-WITH-AES-128-GCM-SHA256         \
                    TLS-DHE-PSK-WITH-AES-256-GCM-SHA384         \
                    TLS-RSA-PSK-WITH-CAMELLIA-128-GCM-SHA256    \
                    TLS-RSA-PSK-WITH-CAMELLIA-256-GCM-SHA384    \
                    TLS-PSK-WITH-CAMELLIA-128-GCM-SHA256        \
                    TLS-PSK-WITH-CAMELLIA-256-GCM-SHA384        \
                    TLS-DHE-PSK-WITH-CAMELLIA-128-GCM-SHA256    \
                    TLS-DHE-PSK-WITH-CAMELLIA-256-GCM-SHA384    \
                    TLS-RSA-PSK-WITH-AES-256-GCM-SHA384         \
                    TLS-RSA-PSK-WITH-AES-128-GCM-SHA256         \
                    "
                G_CIPHERS="$G_CIPHERS                           \
                    +ECDHE-PSK:+AES-256-CBC:+SHA384             \
                    +ECDHE-PSK:+CAMELLIA-256-CBC:+SHA384        \
                    +ECDHE-PSK:+AES-128-CBC:+SHA256             \
                    +ECDHE-PSK:+CAMELLIA-128-CBC:+SHA256        \
                    +PSK:+AES-128-CBC:+SHA256                   \
                    +PSK:+AES-256-CBC:+SHA384                   \
                    +DHE-PSK:+AES-128-CBC:+SHA256               \
                    +DHE-PSK:+AES-256-CBC:+SHA384               \
                    +RSA-PSK:+AES-256-CBC:+SHA384               \
                    +RSA-PSK:+AES-128-CBC:+SHA256               \
                    +DHE-PSK:+CAMELLIA-128-CBC:+SHA256          \
                    +DHE-PSK:+CAMELLIA-256-CBC:+SHA384          \
                    +PSK:+CAMELLIA-128-CBC:+SHA256              \
                    +PSK:+CAMELLIA-256-CBC:+SHA384              \
                    +RSA-PSK:+CAMELLIA-256-CBC:+SHA384          \
                    +RSA-PSK:+CAMELLIA-128-CBC:+SHA256          \
                    +PSK:+AES-128-GCM:+AEAD                     \
                    +PSK:+AES-256-GCM:+AEAD                     \
                    +DHE-PSK:+AES-128-GCM:+AEAD                 \
                    +DHE-PSK:+AES-256-GCM:+AEAD                 \
                    +RSA-PSK:+CAMELLIA-128-GCM:+AEAD            \
                    +RSA-PSK:+CAMELLIA-256-GCM:+AEAD            \
                    +PSK:+CAMELLIA-128-GCM:+AEAD                \
                    +PSK:+CAMELLIA-256-GCM:+AEAD                \
                    +DHE-PSK:+CAMELLIA-128-GCM:+AEAD            \
                    +DHE-PSK:+CAMELLIA-256-GCM:+AEAD            \
                    +RSA-PSK:+AES-256-GCM:+AEAD                 \
                    +RSA-PSK:+AES-128-GCM:+AEAD                 \
                    +ECDHE-PSK:+NULL:+SHA384                    \
                    +ECDHE-PSK:+NULL:+SHA256                    \
                    +PSK:+NULL:+SHA256                          \
                    +PSK:+NULL:+SHA384                          \
                    +DHE-PSK:+NULL:+SHA256                      \
                    +DHE-PSK:+NULL:+SHA384                      \
                    +RSA-PSK:+NULL:+SHA256                      \
                    +RSA-PSK:+NULL:+SHA384                      \
                    "
            fi
            ;;
    esac
}

add_polarssl_ciphersuites()
{
    case $TYPE in

        "ECDSA")
            if [ `minor_ver "$MODE"` -gt 0 ]
            then
                P_CIPHERS="$P_CIPHERS                               \
                    TLS-ECDH-ECDSA-WITH-CAMELLIA-128-CBC-SHA256     \
                    TLS-ECDH-ECDSA-WITH-CAMELLIA-256-CBC-SHA384     \
                    "
            fi
            if [ `minor_ver "$MODE"` -ge 3 ]
            then
                P_CIPHERS="$P_CIPHERS                               \
                    TLS-ECDH-ECDSA-WITH-CAMELLIA-128-GCM-SHA256     \
                    TLS-ECDH-ECDSA-WITH-CAMELLIA-256-GCM-SHA384     \
                    TLS-ECDHE-ECDSA-WITH-AES-128-CCM                \
                    TLS-ECDHE-ECDSA-WITH-AES-256-CCM                \
                    TLS-ECDHE-ECDSA-WITH-AES-128-CCM-8              \
                    TLS-ECDHE-ECDSA-WITH-AES-256-CCM-8              \
                    "
            fi
            ;;

        "RSA")
            if [ "$MODE" = "tls1_2" ];
            then
                P_CIPHERS="$P_CIPHERS                               \
                    TLS-RSA-WITH-AES-128-CCM                        \
                    TLS-RSA-WITH-AES-256-CCM                        \
                    TLS-DHE-RSA-WITH-AES-128-CCM                    \
                    TLS-DHE-RSA-WITH-AES-256-CCM                    \
                    TLS-RSA-WITH-AES-128-CCM-8                      \
                    TLS-RSA-WITH-AES-256-CCM-8                      \
                    TLS-DHE-RSA-WITH-AES-128-CCM-8                  \
                    TLS-DHE-RSA-WITH-AES-256-CCM-8                  \
                    "
            fi
            ;;

        "PSK")
            # *PKS-NULL-SHA suites supported by GnuTLS 3.3.5 but not 3.2.15
            P_CIPHERS="$P_CIPHERS                        \
                TLS-PSK-WITH-NULL-SHA                    \
                TLS-DHE-PSK-WITH-NULL-SHA                \
                "
            if [ `minor_ver "$MODE"` -gt 0 ]
            then
                P_CIPHERS="$P_CIPHERS                    \
                    TLS-ECDHE-PSK-WITH-NULL-SHA          \
                    TLS-RSA-PSK-WITH-NULL-SHA            \
                    "
            fi
            if [ "$MODE" = "tls1_2" ];
            then
                P_CIPHERS="$P_CIPHERS                               \
                    TLS-PSK-WITH-AES-128-CCM                        \
                    TLS-PSK-WITH-AES-256-CCM                        \
                    TLS-DHE-PSK-WITH-AES-128-CCM                    \
                    TLS-DHE-PSK-WITH-AES-256-CCM                    \
                    TLS-PSK-WITH-AES-128-CCM-8                      \
                    TLS-PSK-WITH-AES-256-CCM-8                      \
                    TLS-DHE-PSK-WITH-AES-128-CCM-8                  \
                    TLS-DHE-PSK-WITH-AES-256-CCM-8                  \
                    "
            fi
            ;;
    esac
}

setup_arguments()
{
    G_MODE=""
    case "$MODE" in
        "ssl3")
            G_PRIO_MODE="+VERS-SSL3.0"
            ;;
        "tls1")
            G_PRIO_MODE="+VERS-TLS1.0"
            ;;
        "tls1_1")
            G_PRIO_MODE="+VERS-TLS1.1"
            ;;
        "tls1_2")
            G_PRIO_MODE="+VERS-TLS1.2"
            ;;
        "dtls1")
            G_PRIO_MODE="+VERS-DTLS1.0"
            G_MODE="-u"
            ;;
        "dtls1_2")
            G_PRIO_MODE="+VERS-DTLS1.2"
            G_MODE="-u"
            ;;
        *)
            echo "error: invalid mode: $MODE" >&2
            exit 1;
    esac

<<<<<<< HEAD
    P_SERVER_ARGS="server_port=$PORT server_addr=0.0.0.0 force_version=$MODE"
    O_SERVER_ARGS="-accept $PORT -cipher NULL,ALL -$MODE"
    G_SERVER_ARGS="-p $PORT --http $G_MODE"
=======
    P_SERVER_ARGS="server_port=$PORT server_addr=0.0.0.0 force_version=$MODE arc4=1"
    O_SERVER_ARGS="-accept $PORT -www -cipher NULL,ALL -$MODE"
    G_SERVER_ARGS="-p $PORT --http"
>>>>>>> 51d81661
    G_SERVER_PRIO="EXPORT:+NULL:+MD5:+PSK:+DHE-PSK:+ECDHE-PSK:+RSA-PSK:-VERS-TLS-ALL:$G_PRIO_MODE"

    # with OpenSSL 1.0.1h, -www, -WWW and -HTTP break DTLS handshakes
    if is_dtls "$MODE"; then
        O_SERVER_ARGS="$O_SERVER_ARGS"
    else
        O_SERVER_ARGS="$O_SERVER_ARGS -www"
    fi

    P_CLIENT_ARGS="server_port=$PORT server_addr=127.0.0.1 force_version=$MODE"
    O_CLIENT_ARGS="-connect localhost:$PORT -$MODE"
    G_CLIENT_ARGS="-p $PORT --debug 3 $G_MODE"
    G_CLIENT_PRIO="NONE:$G_PRIO_MODE:+COMP-NULL:+CURVE-ALL:+SIGN-ALL"

    if [ "X$VERIFY" = "XYES" ];
    then
        P_SERVER_ARGS="$P_SERVER_ARGS ca_file=data_files/test-ca_cat12.crt auth_mode=required"
        O_SERVER_ARGS="$O_SERVER_ARGS -CAfile data_files/test-ca_cat12.crt -Verify 10"
        G_SERVER_ARGS="$G_SERVER_ARGS --x509cafile data_files/test-ca_cat12.crt --require-client-cert"

        P_CLIENT_ARGS="$P_CLIENT_ARGS ca_file=data_files/test-ca_cat12.crt auth_mode=required"
        O_CLIENT_ARGS="$O_CLIENT_ARGS -CAfile data_files/test-ca_cat12.crt -verify 10"
        G_CLIENT_ARGS="$G_CLIENT_ARGS --x509cafile data_files/test-ca_cat12.crt"
    else
        # don't request a client cert at all
        P_SERVER_ARGS="$P_SERVER_ARGS ca_file=none auth_mode=none"
        G_SERVER_ARGS="$G_SERVER_ARGS --disable-client-cert"

        P_CLIENT_ARGS="$P_CLIENT_ARGS ca_file=none auth_mode=none"
        O_CLIENT_ARGS="$O_CLIENT_ARGS"
        G_CLIENT_ARGS="$G_CLIENT_ARGS --insecure"
    fi

    case $TYPE in
        "ECDSA")
            P_SERVER_ARGS="$P_SERVER_ARGS crt_file=data_files/server5.crt key_file=data_files/server5.key"
            O_SERVER_ARGS="$O_SERVER_ARGS -cert data_files/server5.crt -key data_files/server5.key"
            G_SERVER_ARGS="$G_SERVER_ARGS --x509certfile data_files/server5.crt --x509keyfile data_files/server5.key"

            if [ "X$VERIFY" = "XYES" ]; then
                P_CLIENT_ARGS="$P_CLIENT_ARGS crt_file=data_files/server6.crt key_file=data_files/server6.key"
                O_CLIENT_ARGS="$O_CLIENT_ARGS -cert data_files/server6.crt -key data_files/server6.key"
                G_CLIENT_ARGS="$G_CLIENT_ARGS --x509certfile data_files/server6.crt --x509keyfile data_files/server6.key"
            else
                P_CLIENT_ARGS="$P_CLIENT_ARGS crt_file=none key_file=none"
            fi
            ;;

        "RSA")
            P_SERVER_ARGS="$P_SERVER_ARGS crt_file=data_files/server2.crt key_file=data_files/server2.key"
            O_SERVER_ARGS="$O_SERVER_ARGS -cert data_files/server2.crt -key data_files/server2.key"
            G_SERVER_ARGS="$G_SERVER_ARGS --x509certfile data_files/server2.crt --x509keyfile data_files/server2.key"

            if [ "X$VERIFY" = "XYES" ]; then
                P_CLIENT_ARGS="$P_CLIENT_ARGS crt_file=data_files/server1.crt key_file=data_files/server1.key"
                O_CLIENT_ARGS="$O_CLIENT_ARGS -cert data_files/server1.crt -key data_files/server1.key"
                G_CLIENT_ARGS="$G_CLIENT_ARGS --x509certfile data_files/server1.crt --x509keyfile data_files/server1.key"
            else
                P_CLIENT_ARGS="$P_CLIENT_ARGS crt_file=none key_file=none"
            fi
            ;;

        "PSK")
            # give RSA-PSK-capable server a RSA cert
            # (should be a separate type, but harder to close with openssl)
            P_SERVER_ARGS="$P_SERVER_ARGS psk=6162636465666768696a6b6c6d6e6f70 ca_file=none crt_file=data_files/server2.crt key_file=data_files/server2.key"
            O_SERVER_ARGS="$O_SERVER_ARGS -psk 6162636465666768696a6b6c6d6e6f70 -nocert"
            G_SERVER_ARGS="$G_SERVER_ARGS --x509certfile data_files/server2.crt --x509keyfile data_files/server2.key --pskpasswd data_files/passwd.psk"

            P_CLIENT_ARGS="$P_CLIENT_ARGS psk=6162636465666768696a6b6c6d6e6f70 crt_file=none key_file=none"
            O_CLIENT_ARGS="$O_CLIENT_ARGS -psk 6162636465666768696a6b6c6d6e6f70"
            G_CLIENT_ARGS="$G_CLIENT_ARGS --pskusername Client_identity --pskkey=6162636465666768696a6b6c6d6e6f70"
            ;;
    esac
}

# is_polar <cmd_line>
is_polar() {
    echo "$1" | grep 'ssl_server2\|ssl_client2' > /dev/null
}

# has_mem_err <log_file_name>
has_mem_err() {
    if ( grep -F 'All heap blocks were freed -- no leaks are possible' "$1" &&
         grep -F 'ERROR SUMMARY: 0 errors from 0 contexts' "$1" ) > /dev/null
    then
        return 1 # false: does not have errors
    else
        return 0 # true: has errors
    fi
}

# start_server <name>
# also saves name and command
start_server() {
    case $1 in
        [Oo]pen*)
            SERVER_CMD="$OPENSSL_CMD s_server $O_SERVER_ARGS"
            ;;
        [Gg]nu*)
            SERVER_CMD="$GNUTLS_SERV $G_SERVER_ARGS --priority $G_SERVER_PRIO"
            ;;
        [Pp]olar*)
            SERVER_CMD="$P_SRV $P_SERVER_ARGS"
            if [ "$MEMCHECK" -gt 0 ]; then
                SERVER_CMD="valgrind --leak-check=full $SERVER_CMD"
            fi
            ;;
        *)
            echo "error: invalid server name: $1" >&2
            exit 1
            ;;
    esac
    SERVER_NAME=$1

    log "$SERVER_CMD"
    echo "$SERVER_CMD" > $SRV_OUT
    # for servers without -www or equivalent
    yes Filler-text-for-server-to-send | $SERVER_CMD >> $SRV_OUT 2>&1 &
    PROCESS_ID=$!

    sleep 1
}

# terminate the running server
stop_server() {
    kill $PROCESS_ID 2>/dev/null
    wait $PROCESS_ID 2>/dev/null

    if [ "$MEMCHECK" -gt 0 ]; then
        if is_polar "$SERVER_CMD" && has_mem_err $SRV_OUT; then
            echo "  ! Server had memory errors"
            SRVMEM=$(( $SRVMEM + 1 ))
            return
        fi
    fi

    rm -f $SRV_OUT
}

# kill the running server (used when killed by signal)
cleanup() {
    rm -f $SRV_OUT $CLI_OUT
    kill $PROCESS_ID >/dev/null 2>&1
    kill $WATCHDOG_PID >/dev/null 2>&1
    exit 1
}

# wait for client to terminate and set EXIT
# must be called right after starting the client
wait_client_done() {
    CLI_PID=$!

    ( sleep "$DOG_DELAY"; echo "TIMEOUT" >> $CLI_OUT; kill $CLI_PID ) &
    WATCHDOG_PID=$!

    wait $CLI_PID
    EXIT=$?

    kill $WATCHDOG_PID
    wait $WATCHDOG_PID

    echo "EXIT: $EXIT" >> $CLI_OUT
}

# run_client <name> <cipher>
run_client() {
    # announce what we're going to do
    TESTS=$(( $TESTS + 1 ))
    VERIF=$(echo $VERIFY | tr '[:upper:]' '[:lower:]')
    TITLE="`echo $1 | head -c1`->`echo $SERVER_NAME | head -c1`"
    TITLE="$TITLE $MODE,$VERIF $2"
    printf "$TITLE "
    LEN=$(( 72 - `echo "$TITLE" | wc -c` ))
    for i in `seq 1 $LEN`; do printf '.'; done; printf ' '

    # should we skip?
    if [ "X$SKIP_NEXT" = "XYES" ]; then
        SKIP_NEXT="NO"
        echo "SKIP"
        SKIPPED=$(( $SKIPPED + 1 ))
        return
    fi

    # run the command and interpret result
    case $1 in
        [Oo]pen*)
            CLIENT_CMD="$OPENSSL_CMD s_client $O_CLIENT_ARGS -cipher $2"
            log "$CLIENT_CMD"
            echo "$CLIENT_CMD" > $CLI_OUT
            ( echo -e 'GET HTTP/1.0'; echo; ) | $CLIENT_CMD >> $CLI_OUT 2>&1 &
            wait_client_done

            if [ $EXIT -eq 0 ]; then
                RESULT=0
            else
                if grep 'Cipher is (NONE)' $CLI_OUT >/dev/null; then
                    RESULT=1
                else
                    RESULT=2
                fi
            fi
            ;;

        [Gg]nu*)
            # need to force IPv4 with UDP, but keep localhost for auth
            if is_dtls "$MODE"; then
                G_HOST="127.0.0.1"
            else
                G_HOST="localhost"
            fi
            CLIENT_CMD="$GNUTLS_CLI $G_CLIENT_ARGS --priority $G_PRIO_MODE:$2 $G_HOST"
            log "$CLIENT_CMD"
            echo "$CLIENT_CMD" > $CLI_OUT
            ( echo -e 'GET HTTP/1.0'; echo; ) | $CLIENT_CMD >> $CLI_OUT 2>&1 &
            wait_client_done

            if [ $EXIT -eq 0 ]; then
                RESULT=0
            else
                RESULT=2
                # interpret early failure, with a handshake_failure alert
                # before the server hello, as "no ciphersuite in common"
                if grep -F 'Received alert [40]: Handshake failed' $CLI_OUT; then
                    if grep -i 'SERVER HELLO .* was received' $CLI_OUT; then :
                    else
                        RESULT=1
                    fi
                fi >/dev/null
            fi
            ;;

        [Pp]olar*)
            CLIENT_CMD="$P_CLI $P_CLIENT_ARGS force_ciphersuite=$2"
            if [ "$MEMCHECK" -gt 0 ]; then
                CLIENT_CMD="valgrind --leak-check=full $CLIENT_CMD"
            fi
            log "$CLIENT_CMD"
            echo "$CLIENT_CMD" > $CLI_OUT
            $CLIENT_CMD >> $CLI_OUT 2>&1 &
            wait_client_done

            case $EXIT in
                "0")    RESULT=0    ;;
                "2")    RESULT=1    ;;
                *)      RESULT=2    ;;
            esac

            if [ "$MEMCHECK" -gt 0 ]; then
                if is_polar "$CLIENT_CMD" && has_mem_err $CLI_OUT; then
                    RESULT=2
                fi
            fi

            ;;

        *)
            echo "error: invalid client name: $1" >&2
            exit 1
            ;;
    esac

    echo "EXIT: $EXIT" >> $CLI_OUT

    # report and count result
    case $RESULT in
        "0")
            echo PASS
            ;;
        "1")
            echo SKIP
            SKIPPED=$(( $SKIPPED + 1 ))
            ;;
        "2")
            echo FAIL
            cp $SRV_OUT c-srv-${TESTS}.log
            cp $CLI_OUT c-cli-${TESTS}.log
            echo "  ! outputs saved to c-srv-${TESTS}.log, c-cli-${TESTS}.log"

            if [ "X${USER:-}" = Xbuildbot -o "X${LOGNAME:-}" = Xbuildbot ]; then
                echo "  ! server output:"
                cat c-srv-${TESTS}.log
                echo "  ! ==================================================="
                echo "  ! client output:"
                cat c-cli-${TESTS}.log
            fi

            FAILED=$(( $FAILED + 1 ))
            ;;
    esac

    rm -f $CLI_OUT
}

#
# MAIN
#

get_options "$@"

# sanity checks, avoid an avalanche of errors
if [ ! -x "$P_SRV" ]; then
    echo "Command '$P_SRV' is not an executable file" >&2
    exit 1
fi
if [ ! -x "$P_CLI" ]; then
    echo "Command '$P_CLI' is not an executable file" >&2
    exit 1
fi

if echo "$PEERS" | grep -i openssl > /dev/null; then
    if which "$OPENSSL_CMD" >/dev/null 2>&1; then :; else
        echo "Command '$OPENSSL_CMD' not found" >&2
        exit 1
    fi
fi

if echo "$PEERS" | grep -i gnutls > /dev/null; then
    for CMD in "$GNUTLS_CLI" "$GNUTLS_SERV"; do
        if which "$CMD" >/dev/null 2>&1; then :; else
            echo "Command '$CMD' not found" >&2
            exit 1
        fi
    done
fi

for PEER in $PEERS; do
    case "$PEER" in
        [Pp]olar*|[Oo]pen*|[Gg]nu*)
            ;;
        *)
            echo "Unknown peers: $PEER" >&2
            exit 1
    esac
done

# Pick a "unique" port in the range 10000-19999.
PORT="0000$$"
PORT="1$(echo $PORT | tail -c 5)"

# Also pick a unique name for intermediate files
SRV_OUT="srv_out.$$"
CLI_OUT="cli_out.$$"

# client timeout delay: be more patient with valgrind
if [ "$MEMCHECK" -gt 0 ]; then
    DOG_DELAY=30
else
    DOG_DELAY=10
fi

SKIP_NEXT="NO"

trap cleanup INT TERM HUP

for VERIFY in $VERIFIES; do
    for MODE in $MODES; do
        for TYPE in $TYPES; do
            for PEER in $PEERS; do

            setup_arguments

            case "$PEER" in

                [Oo]pen*)

                    reset_ciphersuites
                    add_common_ciphersuites
                    add_openssl_ciphersuites
                    filter_ciphersuites

                    if [ "X" != "X$P_CIPHERS" ]; then
                        start_server "OpenSSL"
                        for i in $P_CIPHERS; do
                            check_openssl_server_bug $i
                            run_client PolarSSL $i
                        done
                        stop_server
                    fi

                    if [ "X" != "X$O_CIPHERS" ]; then
                        start_server "PolarSSL"
                        for i in $O_CIPHERS; do
                            run_client OpenSSL $i
                        done
                        stop_server
                    fi

                    ;;

                [Gg]nu*)

                    reset_ciphersuites
                    add_common_ciphersuites
                    add_gnutls_ciphersuites
                    filter_ciphersuites

                    if [ "X" != "X$P_CIPHERS" ]; then
                        start_server "GnuTLS"
                        for i in $P_CIPHERS; do
                            run_client PolarSSL $i
                        done
                        stop_server
                    fi

                    if [ "X" != "X$G_CIPHERS" ]; then
                        start_server "PolarSSL"
                        for i in $G_CIPHERS; do
                            run_client GnuTLS $i
                        done
                        stop_server
                    fi

                    ;;

                [Pp]olar*)

                    reset_ciphersuites
                    add_common_ciphersuites
                    add_openssl_ciphersuites
                    add_gnutls_ciphersuites
                    add_polarssl_ciphersuites
                    filter_ciphersuites

                    if [ "X" != "X$P_CIPHERS" ]; then
                        start_server "PolarSSL"
                        for i in $P_CIPHERS; do
                            run_client PolarSSL $i
                        done
                        stop_server
                    fi

                    ;;

                *)
                    echo "Unknown peer: $PEER" >&2
                    exit 1
                    ;;

                esac

            done
        done
    done
done

echo "------------------------------------------------------------------------"

if [ $FAILED -ne 0 -o $SRVMEM -ne 0 ];
then
    printf "FAILED"
else
    printf "PASSED"
fi

if [ "$MEMCHECK" -gt 0 ]; then
    MEMREPORT=", $SRVMEM server memory errors"
else
    MEMREPORT=""
fi

PASSED=$(( $TESTS - $FAILED ))
echo " ($PASSED / $TESTS tests ($SKIPPED skipped$MEMREPORT))"

FAILED=$(( $FAILED + $SRVMEM ))
exit $FAILED<|MERGE_RESOLUTION|>--- conflicted
+++ resolved
@@ -748,15 +748,9 @@
             exit 1;
     esac
 
-<<<<<<< HEAD
-    P_SERVER_ARGS="server_port=$PORT server_addr=0.0.0.0 force_version=$MODE"
+    P_SERVER_ARGS="server_port=$PORT server_addr=0.0.0.0 force_version=$MODE arc4=1"
     O_SERVER_ARGS="-accept $PORT -cipher NULL,ALL -$MODE"
     G_SERVER_ARGS="-p $PORT --http $G_MODE"
-=======
-    P_SERVER_ARGS="server_port=$PORT server_addr=0.0.0.0 force_version=$MODE arc4=1"
-    O_SERVER_ARGS="-accept $PORT -www -cipher NULL,ALL -$MODE"
-    G_SERVER_ARGS="-p $PORT --http"
->>>>>>> 51d81661
     G_SERVER_PRIO="EXPORT:+NULL:+MD5:+PSK:+DHE-PSK:+ECDHE-PSK:+RSA-PSK:-VERS-TLS-ALL:$G_PRIO_MODE"
 
     # with OpenSSL 1.0.1h, -www, -WWW and -HTTP break DTLS handshakes
